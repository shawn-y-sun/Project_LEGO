--- conflicted
+++ resolved
@@ -686,80 +686,6 @@
               f"Test update func: {test_update_func}\n"
               f"Outlier idx     : {outlier_idx}\n")
         print("==================================\n")
-<<<<<<< HEAD
-        
-        # Warn about interpolated MEV variables within the candidate pool
-        def _flatten(items: Any) -> List[Union[str, TSFM]]:
-            flat: List[Union[str, TSFM]] = []
-            for it in items:
-                if isinstance(it, (str, TSFM)):
-                    flat.append(it)
-                elif isinstance(it, (list, tuple, set)):
-                    flat.extend(_flatten(it))
-            return flat
-
-        vars_to_check = _flatten(forced + desired_pool)
-        interp_df = self.dm.interpolated_vars(vars_to_check)
-        if interp_df is not None:
-            print(interp_df.to_string(index=False))
-            print("")
-            
-        # 2. Build specs
-        combos = self.build_spec_combos(
-            forced,
-            desired_pool,
-            max_var_num,
-            max_lag,
-            periods=resolved_periods,
-            category_limit=category_limit,
-            exp_sign_map=exp_sign_map,
-        )
-        print(f"Built {len(combos)} spec combinations.\n")
-
-        # 3) Filter specs
-        passed, failed, errors = self.filter_specs(
-            sample=sample,
-            test_update_func=test_update_func,
-            outlier_idx=outlier_idx
-        )
-        # Print empty line after test info
-        print("")  # Empty line after test info
-        
-        self.passed_cms = passed
-        self.failed_info = failed
-        self.error_log = errors
-        # Early exit if nothing passed
-        if not self.passed_cms:
-            print(f"Passed {len(passed)} combos; Failed {len(failed)} combos; {len(errors)} errors.\n")
-            print("\n⚠️  No candidate models passed the filter tests. Search terminated.\n")
-            return
-        print(f"Passed {len(passed)} combos; Failed {len(failed)} combos; {len(errors)} errors.\n")
-
-        # 4. Rank models
-        df = ModelSearch.rank_cms(passed, sample, rank_weights)
-        # Identify and store top cms
-        ordered_ids = df['model_id'].tolist()
-        top_ids = ordered_ids[:top_n]
-        self.top_cms = [next(cm for cm in passed if cm.model_id == mid) for mid in top_ids]
-
-        # Rename model_ids and update df_scores
-        new_ids = [f"cm{i+1}" for i in range(len(self.top_cms))]
-        for cm, new_id in zip(self.top_cms, new_ids):
-            cm.model_id = new_id
-        df_updated = df.copy()
-        for idx, new_id in enumerate(new_ids):
-            df_updated.at[idx, 'model_id'] = new_id
-        self.df_scores = df_updated
-
-        # Print updated rankings
-        print("=== Updated Ranked Results ===")
-        print(df_updated.head(top_n).to_string(index=False))
-
-        # Print top model formulas
-        print(f"\n=== Top {top_n} Model Formulas ===")
-        for cm in self.top_cms:
-            print(f"{cm.model_id}: {cm.formula}")
-=======
 
         with warnings.catch_warnings():
             warnings.simplefilter("ignore")
@@ -818,7 +744,6 @@
             print(f"\n=== Top {top_n} Model Formulas ===")
             for cm in self.top_cms:
                 print(f"{cm.model_id}: {cm.formula}")
->>>>>>> ae74da25
         # No return; results are stored in self
     
     def analyze_failures(self) -> None:
