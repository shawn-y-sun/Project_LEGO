# =============================================================================
# module: data.py
# Purpose: Manage and combine internal and MEV data for modeling
# Key Types/Classes: DataManager
# Key Functions: build_features, _interpolate_df
# Dependencies: pandas, numpy, scipy, typing, DataLoader, MEVLoader, TSFM, CondVar, DumVar
# =============================================================================
from pathlib import Path
import pandas as pd
import warnings
from typing import Any, Dict, List, Optional, Callable, Union, Tuple
import numpy as np
from scipy.interpolate import CubicSpline
import copy

from .internal import *
from .mev import MEVLoader
from .transform import TSFM
from .feature import Feature
from . import transform as transform_module
from .condition import CondVar
import inspect
import functools

warnings.simplefilter(action="ignore", category=FutureWarning)

# ----------------------------------------------------------------------------
# DataManager class
# ----------------------------------------------------------------------------

class DataManager:
    """
    Manage and combine internal and MEV data for modeling.

    The DataManager class serves as a central hub for managing and combining data from
    different sources (internal data and MEV data). It provides functionality for:
    - Accessing the latest data from loaders
    - Interpolating quarterly MEV data to monthly frequency
    - Building features from specifications
    - Applying transforms to data
    - Managing in-sample/out-of-sample splits
    - Refreshing or replacing data loaders

    Parameters
    ----------
    internal_loader : DataLoader
        Pre-loaded DataLoader instance with internal data. This loader should already
        have data loaded and sample splits defined.
    mev_loader : MEVLoader
        Pre-loaded MEVLoader instance with MEV data. This loader should already have
        both model and scenario MEV data loaded.
    poos_periods : List[int], optional
        List of integers specifying pseudo-out-of-sample period lengths for Walk Forward Test.
        Each number represents how many periods to use as pseudo out-of-sample ending at
        the original in-sample end date. If None, defaults to [4, 9, 12] for quarterly 
        data or [3, 6, 12] for monthly data.

    Examples
    --------
    Basic Usage:
    >>> # Initialize loaders
    >>> internal_loader = TimeSeriesLoader(freq='M')
    >>> internal_loader.load(source='internal_data.csv', date_col='date')
    >>> mev_loader = MEVLoader()
    >>> mev_loader.load()
    >>> 
    >>> # Create DataManager
    >>> dm = DataManager(internal_loader, mev_loader)
    >>> 
    >>> # Access data
    >>> internal_data = dm.internal_data
    >>> model_mev = dm.model_mev
    >>> scenarios = dm.scen_mevs
    >>> 
    >>> # Refresh data after loader updates
    >>> dm.refresh()
    >>> 
    >>> # Or replace loaders entirely
    >>> new_internal = TimeSeriesLoader(freq='M')
    >>> new_internal.load(source='updated_data.csv', date_col='date')
    >>> dm.refresh(internal_loader=new_internal)

    Building Features:
    >>> # Simple feature from raw variables
    >>> features = dm.build_features(['GDP', 'UNRATE'])
    >>> 
    >>> # Using transforms
    >>> from .transform import TSFM, diff, pct_change
    >>> specs = [
    ...     TSFM('GDP', diff),           # First difference of GDP
    ...     TSFM('UNRATE', pct_change),  # Percent change in unemployment
    ...     'CPI'                        # Raw CPI values
    ... ]
    >>> features = dm.build_features(specs)

    Applying Functions to Data:
    >>> # Add a new column to internal data via apply_to_all()
    >>> def add_gdp_growth(mev_df, int_df):
    ...     return None, int_df['GDP'].pct_change().rename('GDP_growth')
    >>> dm.apply_to_all(add_gdp_growth)
    >>> 
    >>> # Add features to MEV data via apply_to_all()
    >>> def add_mev_features(mev_df, int_df):
    ...     return pd.DataFrame({'GDP_to_UNRATE': mev_df['GDP'] / mev_df['UNRATE']}), None
    >>> dm.apply_to_all(add_mev_features)

    Working with Transforms:
    >>> # Generate transform specifications for variables
    >>> specs = dm.build_tsfm_specs(
    ...     specs=['GDP', 'UNRATE'],
    ...     max_lag=2,        # Include up to 2 lags
    ...     max_periods=3     # For transforms that take periods parameter
    ... )
    >>> # Results in transforms like:
    >>> # GDP: [GDP, diff(GDP), diff(GDP,2), lag(GDP,1), lag(GDP,2)]
    >>> # UNRATE: [UNRATE, pct_change(UNRATE), lag(UNRATE,1), lag(UNRATE,2)]

    Walk Forward Testing:
    >>> # Create DataManager with custom POOS periods
    >>> dm = DataManager(internal_loader, mev_loader, poos_periods=[3, 6, 9])
    >>> 
    >>> # Access pseudo-out-of-sample DataManagers for model stability testing
    >>> poos_dms = dm.poos_dms
    >>> print(poos_dms.keys())  # dict_keys(['poos_dm_3', 'poos_dm_6', 'poos_dm_9'])
    >>> 
    >>> # Each POOS DataManager has adjusted sample splits
    >>> dm_3 = poos_dms['poos_dm_3']
    >>> print(f"Original in-sample end: {dm.in_sample_end}")
    >>> print(f"POOS 3-period in-sample end: {dm_3.in_sample_end}")
    >>> 
    >>> # Use for model training and testing
    >>> train_features = dm_3.build_features(['GDP', 'UNRATE'])  # Adjusted in-sample
    >>> test_features = dm_3.internal_out  # Last 3 periods as pseudo out-of-sample

    Notes
    -----
    - The DataManager maintains caches for all data to improve performance and isolation
    - All data modifications through apply_to_all() are made to cached data, not loaders
    - The class provides dynamic access to cached data, ensuring consistency
    - Sample splits are managed by the internal_loader and accessed through properties
    - Use refresh() to update cached data after loader modifications or to replace loaders

    See Also
    --------
    DataLoader : Base class for loading internal data
    MEVLoader : Class for loading and managing MEV data
    TSFM : Transform wrapper for feature engineering
    """
    def __init__(
        self,
        internal_loader: DataLoader,
        mev_loader: MEVLoader,
        poos_periods: Optional[List[int]] = None,
    ):
        # Store loaders
        self._internal_loader = internal_loader
        self._mev_loader = mev_loader
        
        # Store pseudo-out-of-sample periods for Walk Forward Test
        self._poos_periods = poos_periods

        # Cache for interpolated MEV data
        self._mev_cache: Dict[str, pd.DataFrame] = {}
        self._scen_cache: Dict[str, Dict[str, pd.DataFrame]] = {}
        
        # Cache for data copies that can be modified
        self._internal_data_cache: Optional[pd.DataFrame] = None
        self._scen_internal_data_cache: Optional[Dict[str, Dict[str, pd.DataFrame]]] = None
        self._model_mev_cache: Optional[pd.DataFrame] = None
        self._scen_mevs_cache: Optional[Dict[str, Dict[str, pd.DataFrame]]] = None
        
        # Frequency cache
        self._freq_cache: Optional[str] = None
        
        # Check if both monthly and quarterly MEVs exist
        if not (self._mev_loader.model_mev_mth.empty or self._mev_loader.model_mev_qtr.empty):
            overlap_mevs = set(self._mev_loader.model_mev_mth.columns) & set(self._mev_loader.model_mev_qtr.columns)
            if overlap_mevs:
                warnings.warn(
                    "Both monthly and quarterly MEVs detected with overlapping codes: "
                    f"{sorted(overlap_mevs)}. For monthly frequency data, interpolated "
                    "quarterly values will be suffixed with '_Q'.",
                    UserWarning
                )

    def refresh(
        self,
        internal_loader: Optional[DataLoader] = None,
        mev_loader: Optional[MEVLoader] = None
    ) -> None:
        """
        Refresh cached data from loaders or replace loaders entirely.
        
        This method serves two purposes:
        1. Clear cached data to force reloading from existing loaders
        2. Replace one or both loaders with new instances
        
        Use this method when:
        - Loaders have been updated with new data
        - You want to switch to different loaders
        - You need to ensure cached data is up-to-date
        
        Parameters
        ----------
        internal_loader : DataLoader, optional
            New internal data loader to replace existing one.
            If None, keeps existing loader but clears caches.
        mev_loader : MEVLoader, optional
            New MEV loader to replace existing one.
            If None, keeps existing loader but clears caches.
            
        Examples
        --------
        >>> # Refresh data from existing loaders
        >>> dm.refresh()
        >>> 
        >>> # Replace internal loader only
        >>> new_internal = TimeSeriesLoader(freq='M')
        >>> new_internal.load(source='new_data.csv', date_col='date')
        >>> dm.refresh(internal_loader=new_internal)
        >>> 
        >>> # Replace both loaders
        >>> new_mev = MEVLoader()
        >>> new_mev.load(source='new_mevs.xlsx')
        >>> dm.refresh(
        ...     internal_loader=new_internal,
        ...     mev_loader=new_mev
        ... )
        """
        # Update loaders if new ones provided
        if internal_loader is not None:
            self._internal_loader = internal_loader
        if mev_loader is not None:
            self._mev_loader = mev_loader

        # Clear all caches to force reloading
        self._mev_cache.clear()
        self._scen_cache.clear()
        self._internal_data_cache = None
        self._scen_internal_data_cache = None
        self._model_mev_cache = None
        self._scen_mevs_cache = None
        self._freq_cache = None

    @property
    def internal_data(self) -> pd.DataFrame:
        """
        Get the cached internal data, creating a copy from the loader if needed.

        Returns
        -------
        pd.DataFrame
        Cached internal data. Any modifications made through
        apply_to_all() will be reflected in this data.

        Example
        -------
        >>> internal = dm.internal_data
        >>> print(f"Available variables: {internal.columns.tolist()}")
        >>> print(f"Date range: {internal.index.min()} to {internal.index.max()}")
        """
        if self._internal_data_cache is None:
            self._internal_data_cache = self._internal_loader.internal_data.copy()
        return self._internal_data_cache

    @property
    def scen_internal_data(self) -> Dict[str, Dict[str, pd.DataFrame]]:
        """
        Get the cached scenario internal data, creating copies from the loader if needed.

        Returns
        -------
        Dict[str, Dict[str, pd.DataFrame]]
            Dictionary mapping scenario set names to scenario dictionaries.
            Each scenario DataFrame contains the scenario-specific internal data.

        Example
        -------
        >>> scenarios = dm.scen_internal_data
        >>> # Access base scenario data
        >>> if 'EWST2024' in scenarios and 'Base' in scenarios['EWST2024']:
        ...     base_data = scenarios['EWST2024']['Base']
        ...     print(f"Base scenario variables: {base_data.columns.tolist()}")
        """
        if self._scen_internal_data_cache is None:
            # Create deep copies of scenario internal data
            self._scen_internal_data_cache = {}
            for set_name, scen_dict in self._internal_loader.scen_internal_data.items():
                self._scen_internal_data_cache[set_name] = {}
                for scen_name, df in scen_dict.items():
                    self._scen_internal_data_cache[set_name][scen_name] = df.copy()
        return self._scen_internal_data_cache

    @property
    def freq(self) -> str:
        """
        Get the frequency of the internal data.
        
        Returns
        -------
        str
            Data frequency: 'M' for monthly, 'Q' for quarterly.
            The frequency is inferred from the internal data index once and cached.
        
        Example
        -------
        >>> freq = dm.freq
        >>> print(f"Data frequency: {freq}")  # 'M' or 'Q'
        """
        if self._freq_cache is None:
            # Infer frequency from internal data
            freq_str = pd.infer_freq(self.internal_data.index)
            if freq_str and freq_str.startswith('M'):
                self._freq_cache = "M"
            elif freq_str and freq_str.startswith('Q'):
                self._freq_cache = "Q"
            else:
                # Default to monthly if unable to determine
                self._freq_cache = "M"
        return self._freq_cache

    @property
    def poos_periods(self) -> List[int]:
        """
        Get the pseudo-out-of-sample periods for Walk Forward Test.
        
        Returns frequency-based defaults if not specified at initialization:
        - For quarterly data (freq='Q'): [4, 8, 12] 
        - For monthly data (freq='M'): [3, 6, 12]
        
        Returns
        -------
        List[int]
            List of integers representing the length of pseudo-out-of-sample periods.
            Each number represents how many periods to use as pseudo out-of-sample 
            ending at the original in-sample end date.
        
        Example
        -------
        >>> periods = dm.poos_periods
        >>> print(f"POOS periods: {periods}")  # [3, 6, 12] for monthly or [4, 8, 12] for quarterly
        """
        if self._poos_periods is not None:
            return self._poos_periods
        
        # Return frequency-based defaults
        if self.freq == 'Q':
            return [4, 8, 12]
        else:  # 'M'
            return [3, 6, 12]

    def _combine_mevs(self, qtr_data: pd.DataFrame, mth_data: pd.DataFrame) -> pd.DataFrame:
        """
        Combine quarterly and monthly MEV data based on internal data frequency.
        
        Parameters
        ----------
        qtr_data : pd.DataFrame
            Quarterly MEV data
        mth_data : pd.DataFrame
            Monthly MEV data
            
        Returns
        -------
        pd.DataFrame
            Combined MEV data in the appropriate frequency
            
        Notes
        -----
        If internal data is monthly:
            - Interpolates quarterly data to monthly
            - Appends to monthly data (if exists)
            - For overlapping MEVs only, uses monthly data and adds '_Q' suffix to interpolated quarterly
            
        If internal data is quarterly:
            - Computes quarterly averages of monthly data (if exists)
            - Appends to quarterly data
            - For overlapping MEVs only, adds '_M' suffix to monthly-derived columns
        """
        # Get internal data frequency
        is_monthly = self.freq == 'M'
        
        if is_monthly:
            # Monthly frequency case
            # First interpolate quarterly data
            mev_qtr_monthly = self._interpolate_df(qtr_data) if not qtr_data.empty else pd.DataFrame()
            
            if mth_data.empty:
                # If no monthly data, use interpolated quarterly data as-is (no suffix)
                return mev_qtr_monthly
            
            if mev_qtr_monthly.empty:
                return mth_data
            
            # Find overlapping columns
            overlap_cols = set(mev_qtr_monthly.columns) & set(mth_data.columns)
            non_overlap_cols = set(mev_qtr_monthly.columns) - set(mth_data.columns)
            
            # Start with monthly data
            result = mth_data.copy()
            
            # For overlapping columns, keep monthly data and add interpolated quarterly with '_Q' suffix
            for col in overlap_cols:
                result[f"{col}_Q"] = mev_qtr_monthly[col]
            
            # Add non-overlapping columns from quarterly data without suffix
            for col in non_overlap_cols:
                result[col] = mev_qtr_monthly[col]
            
            # Update MEV map only for overlapping columns that got a suffix
            if overlap_cols:
                derived_cols = [f"{col}_Q" for col in overlap_cols]
                self._update_mev_map_with_derived(derived_cols, '_Q')
            
            return result
            
        else:
            # Quarterly frequency case
            if mth_data.empty:
                return qtr_data
                
            # Convert monthly data to quarterly averages
            # First convert index to PeriodIndex for proper quarterly grouping
            mth_data = mth_data.copy()
            mth_data.index = pd.PeriodIndex(mth_data.index, freq='M')
            
            # Group by quarter and compute averages
            mth_quarterly = mth_data.groupby(mth_data.index.asfreq('Q')).mean()
            
            # Convert index to quarter-end timestamps and normalize to midnight
            mth_quarterly.index = mth_quarterly.index.to_timestamp(how='end').normalize()
            
            if qtr_data.empty:
                return mth_quarterly
            
            # Find overlapping columns
            overlap_cols = set(mth_quarterly.columns) & set(qtr_data.columns)
            non_overlap_cols = set(mth_quarterly.columns) - set(qtr_data.columns)
            
            # Start with quarterly data
            result = qtr_data.copy()
            
            # For overlapping columns, add monthly-derived with '_M' suffix
            for col in overlap_cols:
                result[f"{col}_M"] = mth_quarterly[col]
            
            # Add non-overlapping columns from monthly data without suffix
            for col in non_overlap_cols:
                result[col] = mth_quarterly[col]
            
            # Update MEV map only for overlapping columns that got a suffix
            if overlap_cols:
                derived_cols = [f"{col}_M" for col in overlap_cols]
                self._update_mev_map_with_derived(derived_cols, '_M')
            
            return result

    def _update_mev_map_with_derived(self, derived_cols: List[str], suffix: str) -> None:
        """
        Update the MEV map with derived MEV codes (those with _Q or _M suffix).
        
        Parameters
        ----------
        derived_cols : List[str]
            List of derived column names (with suffix)
        suffix : str
            The suffix used ('_Q' or '_M')
            
        Notes
        -----
        For each derived MEV:
        - Uses the same type as the original MEV
        - Adds a note to the description about the derivation method
        """
        mev_map = self._mev_loader._mev_map  # Access the underlying map directly
        
        for col in derived_cols:
            # Get original MEV code by removing suffix
            orig_code = col[:-len(suffix)]
            
            # Skip if original MEV not in map
            if orig_code not in mev_map:
                continue
                
            # Copy original MEV info
            orig_info = mev_map[orig_code].copy()
            
            # Add derivation note to description
            if suffix == '_Q':
                note = " (Interpolated from quarterly)"
            else:  # '_M'
                note = " (Averaged from monthly)"
            orig_info['description'] = orig_info['description'] + note
            
            # Add to MEV map
            mev_map[col] = orig_info

    @property
    def model_mev(self) -> pd.DataFrame:
        """
        Get the cached model MEV data, combining quarterly and monthly data appropriately.
        Creates a copy from the loader if needed and caches it for future modifications.

        The process depends on internal data frequency:
        
        For monthly internal data:
        1. Interpolates quarterly data to monthly frequency
        2. Combines with monthly data if available
        3. For overlapping MEVs, uses union of monthly data and interpolated quarterly
        
        For quarterly internal data:
        1. Computes quarterly averages of monthly data (complete quarters only)
        2. Combines with quarterly data
        3. For overlapping MEVs, adds '_M' suffix to monthly-derived columns
        
        Returns
        -------
        pd.DataFrame
            Cached combined MEV data matching internal data frequency.
            For monthly data: Includes both interpolated quarterly and raw monthly data.
            For quarterly data: Includes both raw quarterly and averaged monthly data.

        Example
        -------
        >>> mev = dm.model_mev
        >>> print("MEV variables:", mev.columns.tolist())
        >>> # Check if we have both quarterly and monthly versions
        >>> monthly_vars = [col for col in mev.columns if col.endswith('_M')]
        >>> print("Monthly-derived variables:", monthly_vars)
        """
        if self._model_mev_cache is None:
            # Get current data from loader
            current_qtr = self._mev_loader.model_mev_qtr
            current_mth = self._mev_loader.model_mev_mth
            
            # Combine the data based on frequency
            df = self._combine_mevs(current_qtr, current_mth)
            
            # Add month and quarter indicators
            df['M'] = df.index.month
            df['Q'] = df.index.quarter
            
            self._model_mev_cache = df
        
        return self._model_mev_cache

    @property
    def scen_mevs(self) -> Dict[str, Dict[str, pd.DataFrame]]:
        """
        Get the cached scenario MEV data, combining quarterly and monthly data appropriately.
        Creates copies from the loader if needed and caches them for future modifications.

        The method maintains a three-level structure:
        {scenario_set: {scenario_name: DataFrame}}

        For example:
        - 'EWST2024': {'Base': df1, 'Adverse': df2}
        - 'GRST2024': {'Base': df3, 'Severe': df4}

        For each scenario DataFrame:
        - If internal data is monthly:
            * Interpolates quarterly data to monthly frequency
            * Combines with monthly data if available
            * For overlapping MEVs, uses monthly data and adds '_Q' suffix to interpolated quarterly
        - If internal data is quarterly:
            * Computes quarterly averages of monthly data (complete quarters only)
            * Combines with quarterly data
            * For overlapping MEVs, adds '_M' suffix to monthly-derived columns

        Returns
        -------
        Dict[str, Dict[str, pd.DataFrame]]
            Nested dictionary of cached combined scenario data.
            Outer key: scenario set name (e.g., 'EWST2024')
            Inner key: scenario name (e.g., 'Base', 'Adverse')
            Value: DataFrame with combined MEV data matching internal data frequency

        Example
        -------
        >>> scenarios = dm.scen_mevs
        >>> # Access base scenario from EWST2024
        >>> if 'EWST2024' in scenarios and 'Base' in scenarios['EWST2024']:
        ...     base_ewst = scenarios['EWST2024']['Base']
        ...     print(f"EWST Base scenario range: {base_ewst.index.min()} to {base_ewst.index.max()}")
        >>> 
        >>> # Compare GDP across scenarios
        >>> for scen_name, scen_df in scenarios.get('EWST2024', {}).items():
        ...     print(f"{scen_name} GDP mean: {scen_df['GDP'].mean():.2f}")
        """
        if self._scen_mevs_cache is None:
            # Get current data from loader
            current_qtr = self._mev_loader.scen_mev_qtr
            current_mth = self._mev_loader.scen_mev_mth
            
            # Process each scenario set and scenario
            processed = {}
            
            # Get all unique scenario sets
            all_sets = set(current_qtr.keys()) | set(current_mth.keys() if current_mth else {})
            
            for scen_set in all_sets:
                processed[scen_set] = {}
                
                # Get quarterly and monthly data for this set
                qtr_dict = current_qtr.get(scen_set, {})
                mth_dict = current_mth.get(scen_set, {}) if current_mth else {}
                
                # Get all unique scenarios in this set
                all_scens = set(qtr_dict.keys()) | set(mth_dict.keys())
                
                for scen_name in all_scens:
                    # Get quarterly and monthly data for this scenario
                    qtr_df = qtr_dict.get(scen_name, pd.DataFrame())
                    mth_df = mth_dict.get(scen_name, pd.DataFrame())
                    
                    # Combine the data using the same method as model_mev
                    combined_df = self._combine_mevs(qtr_df, mth_df)
                    
                    # Add month and quarter indicators
                    combined_df['M'] = combined_df.index.month
                    combined_df['Q'] = combined_df.index.quarter
                    
                    processed[scen_set][scen_name] = combined_df
            
            self._scen_mevs_cache = processed
            
        return self._scen_mevs_cache

     # Modeling in‑sample/out‑of‑sample splits
    @property
    def internal_in(self) -> pd.DataFrame:
        """
        Get in-sample internal data using DataLoader's in_sample_idx.

        This property provides access to the training data subset based on
        the sample split defined in the internal_loader.

        Returns
        -------
        pd.DataFrame
            In-sample portion of internal data.

        Example
        -------
        >>> in_sample = dm.internal_in
        >>> print(f"Training data shape: {in_sample.shape}")
        >>> print(f"Training period: {in_sample.index.min()} to {in_sample.index.max()}")
        """
        return self.internal_data.loc[self._internal_loader.in_sample_idx]

    @property
    def internal_out(self) -> pd.DataFrame:
        """
        Get out-of-sample internal data using DataLoader's out_sample_idx.

        This property provides access to the testing/validation data subset
        based on the sample split defined in the internal_loader.

        Returns
        -------
        pd.DataFrame
            Out-of-sample portion of internal data.

        Example
        -------
        >>> out_sample = dm.internal_out
        >>> print(f"Testing data shape: {out_sample.shape}")
        >>> print(f"Testing period: {out_sample.index.min()} to {out_sample.index.max()}")
        """
        return self.internal_data.loc[self._internal_loader.out_sample_idx]
    
    def build_features(
        self,
        specs: List[Union[str, Feature]],
        internal_df: Optional[pd.DataFrame] = None,
        mev_df: Optional[pd.DataFrame] = None
    ) -> pd.DataFrame:
        """
        Build feature DataFrame from specifications, which may include raw variable names
        (str) or Feature instances (TSFM, CondVar, DummyVar, etc.).

        This method combines features from both internal and MEV data sources,
        applying any specified transformations in the process. It handles both time series
        and panel data formats intelligently.

        Parameters
        ----------
        specs : list
            Each element can be:
            - str: A column name from either internal_data or model_mev
            - Feature: A feature object (TSFM, CondVar, etc.) that defines a transformation
            - list/tuple: Nested specs will be flattened
        internal_df : DataFrame, optional
            Override for internal data; defaults to self.internal_data
        mev_df : DataFrame, optional
            Override for model MEV; defaults to self.model_mev

        Returns
        -------
        DataFrame
            Combined features without entity and date columns, ready for model fitting.
            For time series data: Features indexed by date.
            For panel data: Features in the same order as the original data.

        Examples
        --------
        >>> # Time Series Data Example
        >>> features = dm.build_features(['GDP', 'UNRATE', 'CPI'])
        >>> 
        >>> # Panel Data Example
        >>> specs = [
        ...     'GDP',                     # MEV feature
        ...     'balance',                 # Internal feature
        ...     TSFM('GDP', diff),        # Transformed MEV
        ...     ('CPI', 'HOUSING')        # Group of MEV features
        ... ]
        >>> features = dm.build_features(specs)  # Returns only the specified features

        Notes
        -----
        - Features are built in the order specified
        - For panel data, MEV features are joined based on date alignment
        - All dates are normalized to midnight UTC
        - Missing values in raw variables are preserved
        - Transform features may introduce additional NaN values
        - The method flattens nested lists/tuples in specs
        - Entity and date columns are used internally for alignment but removed from final output
        """
        data_int = internal_df if internal_df is not None else self.internal_data
        data_mev = mev_df if mev_df is not None else self.model_mev

        # Determine if we're working with panel data
        is_panel = isinstance(self._internal_loader, PanelLoader)
        date_col = self._internal_loader.date_col if is_panel else None
        entity_col = self._internal_loader.entity_col if is_panel else None

        # Flatten nested spec lists and tuples
        def _flatten(items):
            for it in items:
                # treat tuples just like lists so group-tuples 
                # get unpacked into their member specs
                if isinstance(it, (list, tuple)):
                    yield from _flatten(it)
                else:
                    yield it
        flat_specs = list(_flatten(specs))
        
        # Initialize lists to collect features
        internal_pieces = []
        mev_pieces = []
        feature_pieces = []
        
        for spec in flat_specs:
            if isinstance(spec, Feature):
                # For TSFM instances, ensure frequency consistency
                if isinstance(spec, TSFM):
                    if spec.freq is None:
                        spec.freq = self.freq
                    elif spec.freq != self.freq:
                        warnings.warn(
                            f"TSFM instance for '{spec.var}' has frequency '{spec.freq}' "
                            f"but DataManager has frequency '{self.freq}'. "
                            f"Updating TSFM frequency to match DataManager.",
                            UserWarning
                        )
                        spec.freq = self.freq
                
                # For Features, we need to handle the result differently based on data type
                feature_result = spec.apply(data_int, data_mev)
                
                if is_panel:
                    # For panel data, we need to ensure we have the entity and date columns
                    if isinstance(feature_result, pd.Series):
                        # Convert Series to DataFrame
                        feature_result = feature_result.to_frame()
                    
                    if isinstance(feature_result, pd.DataFrame):
                        if date_col not in feature_result.columns:
                            # For panel data, we need to preserve the original entity-date structure
                            # Create a mapping DataFrame with entity and date columns
                            date_mapping = data_int[[entity_col, date_col]].copy()
                            # Add the feature result columns using the original index alignment
                            for col in feature_result.columns:
                                date_mapping[col] = feature_result[col].values
                            feature_result = date_mapping
                    feature_pieces.append(feature_result)
                else:
                    # For time series, just collect the result
                    feature_pieces.append(feature_result)
                    
            elif isinstance(spec, str):
                # Raw variable - collect in appropriate list
                if spec in data_int.columns:
                    if is_panel:
                        # For panel data, we need the entity/date cols temporarily for alignment
                        temp_df = data_int[[entity_col, date_col, spec]].copy()
                        internal_pieces.append(temp_df)
                    else:
                        internal_pieces.append(data_int[spec])
                elif spec in data_mev.columns:
                    if is_panel:
                        # For panel data, we'll need to merge MEV features later
                        mev_pieces.append(spec)
                    else:
                        mev_pieces.append(data_mev[spec])
                else:
                    raise KeyError(f"Feature '{spec}' not found in data sources.")
            else:
                raise TypeError(f"Invalid spec type after flatten(): {type(spec)}")

        # Combine features based on data type
        if is_panel:
            # For panel data, first combine internal features
            if internal_pieces:
                # Merge all internal pieces on entity and date columns
                result = pd.concat(internal_pieces, axis=1).drop_duplicates([entity_col, date_col])
            else:
                # Create empty DataFrame with entity and date columns
                result = data_int[[entity_col, date_col]].copy()

            # Add MEV features if any exist
            if mev_pieces:
                # Prepare MEV data - normalize index to midnight
                mev_subset = data_mev[mev_pieces].copy()
                mev_subset.index = mev_subset.index.normalize()
                
                # Convert date column to datetime and normalize
                result[date_col] = pd.to_datetime(result[date_col]).dt.normalize()
                
                # Merge MEV features based on date alignment
                result = result.merge(
                    mev_subset,
                    left_on=date_col,
                    right_index=True,
                    how='left'
                )
            
            # Add feature pieces if any exist
            if feature_pieces:
                # Merge each feature piece with the result
                for piece in feature_pieces:
                    # Drop any duplicate entity/date columns that might have been added
                    cols_to_use = [col for col in piece.columns 
                                 if col not in [entity_col, date_col]]
                    if cols_to_use:  # Only merge if we have features to add
                        result = result.merge(
                            piece[[entity_col, date_col] + cols_to_use],
                            on=[entity_col, date_col],
                            how='left'
                        )
            
            # Remove entity and date columns from final result
            result = result.drop(columns=[entity_col, date_col])
        else:
            # For time series data, combine all pieces
            pieces = []
            if internal_pieces:
                pieces.extend(internal_pieces)
            if mev_pieces:
                pieces.extend(mev_pieces)
            if feature_pieces:
                pieces.extend(feature_pieces)
            
            # Concatenate all features
            result = pd.concat(pieces, axis=1)
            result.index = result.index.normalize()

        return result

    def build_tsfm_specs(
        self,
        specs: List[Union[str, TSFM]],
        max_lag: int = 0,
        max_periods: Union[int, List[int]] = 1,
        exp_sign_map: Optional[Dict[str, int]] = None
    ) -> Dict[str, List[Union[str, TSFM]]]:
        """
        Generate TSFM specification lists for each variable based on their type.
        Returns a mapping of variable names to lists of transform specifications.

        This method uses the MEV type mapping and transform mapping from the MEVLoader
        to automatically generate appropriate transforms for each variable.

        Parameters
        ----------
        specs : list
            List of variable names or TSFM instances to generate specs for.
            - str: Variable names will be mapped to transforms based on their type
            - TSFM: Transform instances will be used as-is
        max_lag : int, default=0
            Generate transform entries for lags 0 through max_lag.
            Must be non-negative.
        max_periods : Union[int, List[int]], default=1
            For transforms that accept a 'periods' parameter:
            - If int: generate entries for periods 1 through max_periods
            - If List[int]: generate entries for the specific periods provided
            Must be positive (if int) or contain only positive values (if list).
            
            Special handling for monthly data: When internal data has monthly frequency
            and max_periods > 3, automatically creates periods [1, 2, 3, 6, 9, 12, ...]
            (multiples of 3 beyond period 3) instead of [1, 2, 3, 4, 5, 6, ...].
        exp_sign_map : Optional[Dict[str, int]], default=None
            Dictionary mapping MEV codes to expected coefficient signs for TSFM instances.
            - Keys: MEV variable names (str)
            - Values: Expected signs (int): 1 for positive, -1 for negative, 0 for no expectation
            If provided, TSFM instances created from matching variable names will use 
            the specified exp_sign value. Variables not in the map default to exp_sign=0.

        Returns
        -------
        Dict[str, List[Union[str, TSFM]]]
            Mapping of variable names to lists of specifications.
            - Keys: Variable names from input specs
            - Values: Lists containing either:
                - str: For unmapped variables
                - TSFM: Transform instances for mapped variables

        Examples
        --------
        >>> # Basic usage with default parameters
        >>> specs = dm.build_tsfm_specs(['GDP', 'UNRATE'])
        >>> # Result example:
        >>> # {
        >>> #     'GDP': [TSFM(GDP, log), TSFM(GDP, diff)],
        >>> #     'UNRATE': [TSFM(UNRATE, diff)]
        >>> # }
        >>> 
        >>> # With lags and multiple periods (int)
        >>> specs = dm.build_tsfm_specs(
        ...     specs=['GDP', 'UNRATE'],
        ...     max_lag=2,
        ...     max_periods=2
        ... )
        >>> # Result includes variations like:
        >>> # GDP: [
        >>> #     TSFM(GDP, log),
        >>> #     TSFM(GDP, diff, periods=1), TSFM(GDP, diff, periods=2),
        >>> #     TSFM(GDP, log, lag=1), TSFM(GDP, log, lag=2)
        >>> # ]
        >>> 
        >>> # With specific periods (list) - useful for monthly data
        >>> specs = dm.build_tsfm_specs(
        ...     specs=['GDP', 'UNRATE'],
        ...     max_lag=1,
        ...     max_periods=[1, 2, 3, 6, 9, 12]
        ... )
        >>> # Result includes transforms with specific periods like:
        >>> # GDP: [
        >>> #     TSFM(GDP, log),
        >>> #     TSFM(GDP, diff, periods=1), TSFM(GDP, diff, periods=2),
        >>> #     TSFM(GDP, diff, periods=3), TSFM(GDP, diff, periods=6),
        >>> #     TSFM(GDP, diff, periods=9), TSFM(GDP, diff, periods=12),
        >>> #     (plus lagged versions)
        >>> # ]
        >>> 
        >>> # Monthly data automatic behavior (max_periods > 3)
        >>> # For monthly internal data with max_periods=13:
        >>> specs = dm.build_tsfm_specs(['GDP'], max_periods=13)
        >>> # Automatically creates periods [1, 2, 3, 6, 9, 12] instead of [1...13]

        Notes
        -----
        - Variables not found in MEV type mapping will only use raw values
        - Transform functions must exist in transform_module
        - The method warns about unmapped variables but continues processing
        - Transform order is preserved within each variable's list
        """
        if max_lag < 0:
            raise ValueError("max_lag must be >= 0")
        
        # Validate max_periods
        if isinstance(max_periods, int):
            if max_periods < 1:
                raise ValueError("max_periods must be >= 1")
        elif isinstance(max_periods, list):
            if not max_periods:
                raise ValueError("max_periods list cannot be empty")
            if any(p < 1 for p in max_periods):
                raise ValueError("all values in max_periods list must be >= 1")
        else:
            raise TypeError("max_periods must be int or List[int]")

        # Apply special period logic for monthly data
        # When internal_data is monthly, periods > 3 should only include multiples of 3
        effective_max_periods = max_periods
        if self.freq == 'M' and isinstance(max_periods, int) and max_periods > 3:
            # Create periods list: (1, 2, 3, 6, 9, 12, ...) up to max_periods
            periods_list = [1, 2, 3]
            for p in range(6, max_periods + 1, 3):  # multiples of 3 starting from 6
                periods_list.append(p)
            effective_max_periods = periods_list

        vt_map = self._mev_loader.mev_map
        tf_map = self._mev_loader.tsfm_map
        specs_map: Dict[str, List[Union[str, TSFM]]] = {}
        missing: List[str] = []
    
        for spec in specs:
            if isinstance(spec, TSFM):
                specs_map[spec.var] = [spec]

            elif isinstance(spec, str):
                var_name = spec
                var_info = vt_map.get(spec)
                if var_info is None:
                    missing.append(spec)
                    specs_map[var_name] = [spec]
                else:
                    # Get the type from the var_info dictionary
                    var_type = var_info['type']
                    fnames = tf_map.get(var_type, [])
                    tsfms: List[Union[str, TSFM]] = []
                    for name in fnames:
                        fn = getattr(transform_module, name, None)
                        if not callable(fn):
                            continue
                        sig = inspect.signature(fn)
                        if 'periods' in sig.parameters:
                            if isinstance(effective_max_periods, int):
                                pvals = list(range(1, effective_max_periods + 1))
                            else:  # List[int]
                                pvals = effective_max_periods
                        else:
                            pvals = [None]
                        for p in pvals:
                            base_fn = functools.partial(fn, periods=p) if p else fn
                            for lag in range(max_lag+1):
                                # Get expected sign from map if provided
                                exp_sign = 0
                                if exp_sign_map and spec in exp_sign_map:
                                    exp_sign = exp_sign_map[spec]
                                tsfms.append(TSFM(spec, base_fn, lag, exp_sign=exp_sign, freq=self.freq))
                    specs_map[var_name] = tsfms
            else:
                raise ValueError(f"Invalid spec: {spec!r}")

        if missing:
            warnings.warn(
                f"No type mapping for variables: {missing!r}, using raw-only", UserWarning
            )
        return specs_map

    def build_search_vars(
        self,
        specs: List[Union[str, TSFM]],
        max_lag: int = 0,
        max_periods: Union[int, List[int]] = 1,
        exp_sign_map: Optional[Dict[str, int]] = None
    ) -> Dict[str, pd.DataFrame]:
        """
        Build a DataFrame for each variable by generating transform specifications
        and applying them to the data.

        This is a convenience method that combines build_tsfm_specs() and build_features()
        to create a dictionary of transformed DataFrames, one for each input variable.

        Parameters
        ----------
        specs : list
            List of variable names or TSFM instances to process.
            See build_tsfm_specs() for details.
        max_lag : int, default=0
            Maximum lag to include in transforms. Must be non-negative.
        max_periods : Union[int, List[int]], default=1
            Maximum periods for transforms that accept this parameter.
            Must be positive (if int) or contain only positive values (if list).
            For monthly data with max_periods > 3, automatically uses 
            [1, 2, 3, 6, 9, 12, ...] instead of [1, 2, 3, 4, 5, 6, ...].
        exp_sign_map : Optional[Dict[str, int]], default=None
            Dictionary mapping MEV codes to expected coefficient signs for TSFM instances.
            See build_tsfm_specs() for details.

        Returns
        -------
        Dict[str, pd.DataFrame]
            Mapping of variable names to DataFrames containing all transforms.
            Each DataFrame contains the raw variable and its transforms.

        Examples
        --------
        >>> # Basic usage
        >>> var_dfs = dm.build_search_vars(['GDP', 'UNRATE'])
        >>> gdp_df = var_dfs['GDP']
        >>> print("GDP transforms:", gdp_df.columns.tolist())
        >>> 
        >>> # With lags and multiple periods
        >>> var_dfs = dm.build_search_vars(
        ...     specs=['GDP', 'UNRATE'],
        ...     max_lag=2,
        ...     max_periods=2
        ... )
        >>> # Access specific transforms
        >>> gdp_changes = var_dfs['GDP']['GDP_diff']
        >>> gdp_2period = var_dfs['GDP']['GDP_diff_2']

        See Also
        --------
        build_tsfm_specs : Generate transform specifications
        build_features : Build features from specifications
        """
        tsfm_specs = self.build_tsfm_specs(
            specs,
            max_lag=max_lag,
            max_periods=max_periods,
            exp_sign_map=exp_sign_map
        )
        var_df_map: Dict[str, pd.DataFrame] = {}
        for var, tsfms in tsfm_specs.items():
            var_df_map[var] = self.build_features(tsfms)
        return var_df_map
    
    def _interpolate_df(self, df: pd.DataFrame) -> pd.DataFrame:
        """Convert quarterly MEV data to a monthly frequency.

        The interpolation respects how each MEV is aggregated within the
        quarter, as specified by ``var_map[col]['aggregation']``. When this
        metadata is absent, the series is treated as a quarterly average.
        Supported aggregation types are:

        ``average`` or ``mean``
            1. Shift each quarterly observation to the middle month of the
               quarter.
            2. Extend the series with four additional mid-quarter points using
               the last observed value to stabilize spline edges.
            3. Fit a cubic spline and evaluate it at each month within the
               valid range.
            4. Scale the interpolated months within each quarter so that their
               average equals the observed quarterly value.

        ``sum`` or ``total``
            Follows the same steps as ``average``/``mean`` but divides the
            resulting monthly values by ``3`` so that summing the months within
            a quarter reproduces the original quarterly total.

        ``end``
            1. Keep quarterly values at quarter-end dates (no shifting).
            2. Extend the series with four additional quarter ends to stabilize
               the spline.
            3. Fit a cubic spline and evaluate it at monthly dates between the
               first and last valid quarters.
            4. No scaling is applied; interpolated monthly values naturally
               converge to the quarter-end observation in the final month.

        Parameters
        ----------
        df : pd.DataFrame
            Input DataFrame indexed by quarter-end timestamps.

        Returns
        -------
        pd.DataFrame
            Monthly interpolated DataFrame. Non-quarterly inputs are returned
            unchanged.

        Examples
        --------
        >>> q_df = pd.DataFrame({"GDP": [1.0, 2.0]},
        ...                     index=pd.to_datetime(["2020-03-31", "2020-06-30"]))
        >>> dm._interpolate_df(q_df).head()
                   GDP
        2020-01-31  NaN
        2020-02-29  NaN
        2020-03-31  1.0
        2020-04-30  1.3
        2020-05-31  1.6
        """
        if df.empty:
            return df

        df2 = df.copy()
        df2.index = pd.DatetimeIndex(pd.to_datetime(df2.index)).normalize()
        # Infer frequency to determine if quarterly interpolation is needed.
        freq_mev = pd.infer_freq(df2.index)

        if freq_mev and freq_mev.startswith('Q'):
            first_qtr = pd.Period(df2.index[0], freq='Q')
            last_qtr = pd.Period(df2.index[-1], freq='Q')
            start_month = first_qtr.start_time
            end_month = last_qtr.end_time
            # Build a complete monthly index spanning the quarterly range.
            monthly_index = pd.date_range(start=start_month, end=end_month, freq='M')
            monthly_df = pd.DataFrame(index=monthly_index)

            # Access the MEV metadata directly from the loader to avoid
            # triggering DataManager.var_map, which depends on model_mev and
            # can cause recursion during the initial interpolation.
            var_map = self._mev_loader.mev_map
            for col in df2.columns:
                q_series = df2[col]
                if q_series.isnull().all():
                    monthly_df[col] = np.nan
                    continue

                non_na_mask = ~q_series.isnull()
                valid_indices = q_series.index[non_na_mask]
                if len(valid_indices) == 0:
                    monthly_df[col] = np.nan
                    continue

                first_valid_idx = valid_indices[0]
                last_valid_idx = valid_indices[-1]
                valid_series = q_series.loc[first_valid_idx:last_valid_idx].dropna()
                agg = (var_map.get(col, {}).get('aggregation') or 'average').lower()
                # Default to quarterly average when aggregation metadata is missing

                if len(valid_series) < 4:
                    # Linear interpolation suffices when fewer than four quarters
                    # are available; still adjust sums if needed.
                    monthly_series = valid_series.reindex(monthly_index).interpolate(method='linear')
                    if agg in {'sum', 'total'}:
                        monthly_series = monthly_series / 3.0
                else:
                    if agg == 'end':
                        # Quarter-end series: keep values at quarter ends.
                        base_series = valid_series
                        last_value = base_series.iloc[-1]
                        last_qtr = pd.Period(base_series.index[-1], freq='Q')
                        # Extend with four future quarter ends to stabilize spline.
                        extended_qtrs = []
                        for i in range(1, 5):
                            next_qtr = last_qtr + i
                            extended_qtrs.append(next_qtr.end_time)
                        extended_data = pd.Series([last_value] * 4, index=extended_qtrs)
                        extended_series = pd.concat([base_series, extended_data])
                    else:
                        # Average/sum series: move each value to mid-quarter.
                        mid_quarter_series = pd.Series(index=pd.DatetimeIndex([]), dtype=float)
                        for idx, val in valid_series.items():
                            qtr = pd.Period(idx, freq='Q')
                            mid_month = qtr.asfreq('M', how='s') + 1
                            mid_quarter_series[mid_month.to_timestamp()] = val
                        last_value = mid_quarter_series.iloc[-1]
                        last_qtr = pd.Period(mid_quarter_series.index[-1], freq='Q')
                        # Extend with four future mid-quarter points to avoid edge effects.
                        extended_qtrs = []
                        for i in range(1, 5):
                            next_qtr = last_qtr + i
                            mid_month = next_qtr.asfreq('M', how='s') + 1
                            extended_qtrs.append(mid_month.to_timestamp())
                        extended_data = pd.Series([last_value] * 4, index=extended_qtrs)
                        extended_series = pd.concat([mid_quarter_series, extended_data])

                    x = extended_series.index.map(pd.Timestamp.toordinal)
                    y = extended_series.values
                    spline = CubicSpline(x, y, bc_type='not-a-knot')

                    valid_start = pd.Period(valid_series.index[0], freq='Q').start_time
                    valid_end = pd.Period(valid_series.index[-1], freq='Q').end_time
                    valid_months = pd.date_range(start=valid_start, end=valid_end, freq='M')
                    monthly_x = valid_months.map(pd.Timestamp.toordinal)
                    monthly_y = spline(monthly_x)
                    m_series = pd.Series(monthly_y, index=valid_months)

                    if agg == 'end':
                        # Quarter-end series do not require scaling.
                        monthly_series = m_series
                    else:
                        # Scale months so that the mean/sum matches the observed
                        # quarterly value.
                        scaled_series = m_series.copy()
                        month_to_qtr = pd.PeriodIndex(valid_months, freq='Q').end_time.normalize()
                        for qtr_end in valid_series.index:
                            qtr_end_normalized = pd.Timestamp(qtr_end).normalize()
                            mask = month_to_qtr == qtr_end_normalized
                            if not mask.any():
                                continue
                            interpolated_avg = m_series[mask].mean()
                            observed_value = valid_series.loc[qtr_end]
                            if np.isclose(interpolated_avg, 0):
                                scale_factor = 1.0
                            else:
                                scale_factor = observed_value / interpolated_avg
                            scaled_series.loc[mask] = m_series.loc[mask] * scale_factor
                        monthly_series = scaled_series
                        if agg in {'sum', 'total'}:
                            monthly_series = monthly_series / 3.0

                monthly_df[col] = monthly_series

                na_qtrs = q_series[q_series.isnull()].index
                for qtr in na_qtrs:
                    # Remove interpolated values for quarters that were NaN in the
                    # original data to avoid introducing spurious information.
                    qtr_period = pd.Period(qtr, freq='Q')
                    qtr_start = qtr_period.start_time
                    qtr_end = qtr_period.end_time
                    na_months = monthly_df.loc[qtr_start:qtr_end].index
                    monthly_df.loc[na_months, col] = np.nan

            monthly_df['M'] = pd.DatetimeIndex(monthly_df.index).month
            monthly_df['Q'] = pd.DatetimeIndex(monthly_df.index).quarter
            return monthly_df

        return df
    
    def apply_to_mevs(self, *args, **kwargs):
        raise AttributeError("apply_to_mevs() has been removed. Use apply_to_all(fn) instead.")

    def apply_to_internal(self, *args, **kwargs):
        raise AttributeError("apply_to_internal() has been removed. Use apply_to_all(fn) instead.")

    def apply_to_all(
        self,
        fn: Callable[[pd.DataFrame, pd.DataFrame], Union[
            Tuple[Optional[pd.DataFrame], Optional[Union[pd.Series, pd.DataFrame]]],
            pd.DataFrame,
            None
        ]]
    ) -> None:
        """
        Apply a feature engineering function to both MEV and internal data (model and scenarios).

        This method enables joint feature engineering where a single function has access to
        both the MEV DataFrame and the internal DataFrame. The function can modify either or
        both datasets and may operate in-place and/or return new data to merge back.

        The updates are broadcast to all cached data in the DataManager (model and all
        scenarios). Changes are applied to the cached data only; loaders remain unchanged.

        Parameters
        ----------
        fn : callable
            Function that takes two arguments and may return updates for one or both:
            - df_mev: DataFrame of MEV data to read/modify
            - df_in: DataFrame of internal data to read/modify

            Supported return values:
            - (mev_ret, in_ret): tuple of two elements, where each element can be:
              * None: if modifications for that dataset were done in-place
              * Series: a single new/updated column to merge
              * DataFrame: one or more new/updated columns to merge
            - DataFrame: treated as MEV return only (internal assumed in-place/no return)
            - None: if all modifications were done in-place

        Examples
        --------
        >>> # Modify both MEV and internal using a single function
        >>> def new_features(df_mev, df_in):
        ...     df_mev['NGDP-Price'] = df_mev['NGDP'] - df_in['VR_price']
        ...     df_mev['PDI-FixBal'] = df_mev['PDI'] - df_in['Fixed_balance']
        ...     df_in['internal_var'] = df_in['VR_price'] - df_in['Fixed_balance']
        ...     return df_mev, df_in
        >>> dm.apply_to_all(new_features)
        >>> 
        >>> # In-place internal changes and returned MEV features
        >>> def add_mev_only(df_mev, df_in):
        ...     df_in['g'] = df_in['VALUE'].pct_change()  # in-place
        ...     return pd.DataFrame({'X': df_mev['GDP'] / 100})  # MEV only
        >>> dm.apply_to_all(add_mev_only)

        Notes
        -----
        - Returned Series must have a name
        - All new/updated columns are aligned to the respective DataFrame indices
        - Changes apply to cached data in DataManager, not the original loaders
        - If scenario internal data is missing, scenario MEV updates will use the main
          internal data as context; internal scenario updates will be skipped with a warning

        Raises
        ------
        TypeError
            If the function's return types are invalid.
        """
        # Ensure caches are created
        model_mev_df = self.model_mev
        main_internal_df = self.internal_data

        # Apply to model pair
        ret = fn(model_mev_df.copy(), main_internal_df.copy())
        if not (isinstance(ret, tuple) and len(ret) == 2 and isinstance(ret[0], pd.DataFrame) and isinstance(ret[1], pd.DataFrame)):
            raise TypeError("apply_to_all(): fn must return a tuple of (mev_df, internal_df) DataFrames")
        mev_ret, in_ret = ret
        # Replace caches for model data
        self._model_mev_cache = mev_ret.copy()
        self._internal_data_cache = in_ret.copy()

        # Apply to scenario pairs
        scen_mevs_dict = self.scen_mevs
        scen_internal_dict = self.scen_internal_data
        for scen_set, scen_mev_map in scen_mevs_dict.items():
            for scen_name, scen_mev in scen_mev_map.items():
                scen_internal = scen_internal_dict.get(scen_set, {}).get(scen_name)
                if scen_internal is None:
                    warnings.warn(
                        f"apply_to_all(): No scenario internal data for {scen_set}/{scen_name}; skipping this scenario.",
                        UserWarning
                    )
                    continue
                scen_ret = fn(scen_mev.copy(), scen_internal.copy())
                if not (isinstance(scen_ret, tuple) and len(scen_ret) == 2 and isinstance(scen_ret[0], pd.DataFrame) and isinstance(scen_ret[1], pd.DataFrame)):
                    raise TypeError(
                        f"apply_to_all(): fn must return (mev_df, internal_df) for scenarios as well; got {type(scen_ret)}"
                    )
                scen_mev_ret, scen_in_ret = scen_ret
                # Replace caches for scenario data
                self._scen_mevs_cache[scen_set][scen_name] = scen_mev_ret.copy()
                self._scen_internal_data_cache[scen_set][scen_name] = scen_in_ret.copy()

    @property
    def var_map(self) -> Dict[str, Dict[str, str]]:
        """
        Get the variable type mapping for codes that exist in either model_mev or internal_data.
        This includes both original MEVs and any derived MEVs (e.g., with '_Q' suffix),
        as well as internal data variables that have been added to the variable map.

        Returns
        -------
        Dict[str, Dict[str, str]]
            Dictionary mapping variable codes to their metadata such as type,
            description, and any available category or aggregation details.
            Includes codes that exist in either model_mev columns or
            internal_data columns.

        Example
        -------
        >>> var_info = dm.var_map
        >>> # Shows info for MEVs that exist in model_mev
        >>> print(var_info['GDP'])  # {'type': 'level', 'description': 'Gross Domestic Product'}
        >>> # Also shows internal variables added to variable map
        >>> print(var_info['balance'])  # {'type': 'level', 'description': 'Account Balance'}
        >>> # If GDP_Q exists in model_mev, it will be included
        >>> if 'GDP_Q' in dm.model_mev.columns:
        ...     print(var_info['GDP_Q'])  # {'type': 'level', 'description': 'GDP (Interpolated from quarterly)'}
        """
        # Get all variable codes from the loader's map
        full_var_map = self._mev_loader.mev_map
        
        # Get available codes from both model_mev and internal_data
        available_mev_codes = set(self.model_mev.columns)
        available_internal_codes = set(self.internal_data.columns)
        all_available_codes = available_mev_codes | available_internal_codes
        
        # Filter the map to only include codes that exist in either data source
        filtered_map = {
            code: info for code, info in full_var_map.items()
            if code in all_available_codes
        }

        return filtered_map

    def interpolated_vars(self, variables: List[Union[str, TSFM]]) -> Optional[pd.DataFrame]:
        """Identify interpolated variables within ``model_mev``.

        Parameters
        ----------
        variables : List[Union[str, TSFM]]
            Variable names or :class:`TSFM` objects to inspect.

        Returns
        -------
        Optional[pandas.DataFrame]
            DataFrame listing interpolated variable names and their aggregation
<<<<<<< HEAD
            methods (sourced from ``mev_type.xlsx``). Returns ``None`` if none of
            the provided variables are interpolated or if the internal data
            frequency is quarterly.

        Notes
        -----
        The method prints a warning and displays a table of interpolated
        variables before returning the DataFrame.
=======
            methods. Returns ``None`` if none of the provided variables are
            interpolated or if the internal data frequency is quarterly.

        Notes
        -----
        The method prints a warning reminding users to verify aggregation
        methods for interpolated series before returning the DataFrame.
>>>>>>> 44b09bc0
        """

        # Accept both raw variable names and TSFM objects
        var_names: List[str] = []
        for v in variables:
            if isinstance(v, TSFM):
                var_names.append(v.var)
            elif isinstance(v, str):
                var_names.append(v)
            else:
                raise TypeError("Variables must be provided as str or TSFM objects.")

        # Interpolation only occurs for monthly frequency
        if self.freq != "M":
            return None

        qtr_cols = set(self._mev_loader.model_mev_qtr.columns)
        mth_cols = set(self._mev_loader.model_mev_mth.columns)
        interpolated_cols = {
            col if col not in mth_cols else f"{col}_Q" for col in qtr_cols
        }

<<<<<<< HEAD
        # Load aggregation information from mev_type.xlsx
        support_path = Path(__file__).resolve().parent / "support" / "mev_type.xlsx"
        try:
            agg_df = pd.read_excel(support_path, usecols=["mev_code", "aggregation"])
            agg_map = dict(zip(agg_df["mev_code"], agg_df["aggregation"]))
        except Exception:
            agg_map = {}

=======
>>>>>>> 44b09bc0
        results: List[Dict[str, Any]] = []
        for name in var_names:
            # Only consider variables that both exist in model_mev and were
            # sourced from quarterly data (i.e., interpolated)
            if name in interpolated_cols and name in self.model_mev.columns:
<<<<<<< HEAD
                agg = agg_map.get(name)
                if agg is None:
                    agg = agg_map.get(name.rstrip("_Q"))
=======
                agg = self.var_map.get(name, {}).get("aggregation")
>>>>>>> 44b09bc0
                results.append({"variable": name, "aggregation": agg})

        if results:
            print(
                "Please review the aggregation method for interpolated variables below. "
                "Revise the aggregation column in the mev_type.xlsx under folder "
<<<<<<< HEAD
                "Technic-support if necessary.",
            )
            df = pd.DataFrame(results)
            print(df.to_string(index=False))
            print("")
            return df
=======
                "Technic-support if necessary."
            )
            return pd.DataFrame(results)
>>>>>>> 44b09bc0
        return None

    @property
    def in_sample_end(self) -> Optional[pd.Timestamp]:
        """
        Get the in-sample end date from the internal loader.

        Returns
        -------
        Optional[pd.Timestamp]
            The end date of the in-sample period, or None if not set.
        """
        if isinstance(self._internal_loader, TimeSeriesLoader):
            return self._internal_loader.in_sample_end
        return None

    @property
    def full_sample_end(self) -> Optional[pd.Timestamp]:
        """
        Get the full sample end date from the internal loader.

        Returns
        -------
        Optional[pd.Timestamp]
            The end date of the full sample period, or None if not set.
        """
        return self._internal_loader.full_sample_end

    @property
    def scen_p0(self) -> Optional[pd.Timestamp]:
        """
        Get the scenario jumpoff date from the internal loader.

        Returns
        -------
        Optional[pd.Timestamp]
            The scenario jumpoff date, or None if not set.
        """
        return self._internal_loader.scen_p0

    @property
    def p0(self) -> Optional[pd.Timestamp]:
        """
        Get the p0 date from the internal loader.

        Returns
        -------
        Optional[pd.Timestamp]
            The date index just ahead of full_sample_start, or None if not available.
        """
        return getattr(self._internal_loader, 'p0', None)

    @property
    def out_p0(self) -> Optional[pd.Timestamp]:
        """
        Get the out_p0 date from the internal loader.

        Returns
        -------
        Optional[pd.Timestamp]
            The date index of in_sample_end, or None if not available.
        """
        return getattr(self._internal_loader, 'out_p0', None)

    @property
    def in_sample_idx(self) -> pd.Index:
        """
        Get the in-sample index from the internal loader.

        Returns
        -------
        pd.Index
            Index of in-sample observations.
        """
        return self._internal_loader.in_sample_idx

    @property
    def out_sample_idx(self) -> pd.Index:
        """
        Get the out-of-sample index from the internal loader.

        Returns
        -------
        pd.Index
            Index of out-of-sample observations.
        """
        return self._internal_loader.out_sample_idx

    @property
    def scen_in_sample_idx(self) -> Optional[pd.Index]:
        """
        Get the scenario in-sample index from the internal loader.

        Returns
        -------
        Optional[pd.Index]
            Index of scenario in-sample observations, or None if not available.
        """
        return self._internal_loader.scen_in_sample_idx

    @property
    def scen_out_sample_idx(self) -> Optional[pd.Index]:
        """
        Get the scenario out-of-sample index from the internal loader.

        Returns
        -------
        Optional[pd.Index]
            Index of scenario out-of-sample observations, or None if not available.
        """
        return self._internal_loader.scen_out_sample_idx

    @property
    def poos_dms(self) -> Dict[str, 'DataManager']:
        """
        Get a dictionary of DataManager instances with adjusted sample periods for Walk Forward Test.
        
        Creates copies of the current DataManager with modified in-sample and out-of-sample scopes
        for pseudo-out-of-sample testing. Each copy preserves all cached data and applied modifications.
        
        For each period in poos_periods:
        - The last 'n' periods of the original in-sample become pseudo out-of-sample
        - The remaining original in-sample periods become the new in-sample
        - The new full_sample_end equals the original in_sample_end
        
        Returns
        -------
        Dict[str, DataManager]
            Dictionary mapping period names to DataManager instances.
            Keys are formatted as 'poos_dm_{period}' (e.g., 'poos_dm_3', 'poos_dm_6').
            Each DataManager has adjusted sample splits but preserves all data modifications.
        
        Examples
        --------
        >>> # For monthly data with default poos_periods [3, 6, 12]
        >>> poos_dms = dm.poos_dms
        >>> print(poos_dms.keys())  # dict_keys(['poos_dm_3', 'poos_dm_6', 'poos_dm_12'])
        >>> 
        >>> # Access a specific pseudo out-of-sample DataManager
        >>> dm_6 = poos_dms['poos_dm_6']
        >>> print(f"Original in-sample end: {dm.in_sample_end}")
        >>> print(f"POOS 6-period in-sample end: {dm_6.in_sample_end}")
        >>> 
        >>> # Each POOS DataManager preserves applied modifications
        >>> assert dm_6.model_mev.columns.equals(dm.model_mev.columns)
        >>> assert dm_6.internal_data.columns.equals(dm.internal_data.columns)
        
        Notes
        -----
        - All cached data (model_mev, internal_data, scenarios) are copied to preserve modifications
        - Original DataManager and its loaders remain unchanged
        - Only works with TimeSeriesLoader-based internal loaders
        - Each copy maintains the same MEV data and variable mappings
        - Sample period adjustments respect the original data frequency
        
        Raises
        ------
        ValueError
            If the internal_loader doesn't support sample period adjustments
        """
        poos_dms_dict = {}
        
        # Only works with TimeSeriesLoader that has adjustable sample periods
        if not hasattr(self._internal_loader, 'in_sample_end'):
            raise ValueError(
                "poos_dms property requires an internal_loader with adjustable sample periods "
                "(e.g., TimeSeriesLoader). Current loader type does not support this functionality."
            )
        
        original_in_sample_end = self._internal_loader.in_sample_end
        if original_in_sample_end is None:
            raise ValueError(
                "Cannot create POOS DataManagers: original in_sample_end is not set in internal_loader."
            )
        
        # Get the internal data index to calculate new sample periods
        internal_index = self.internal_data.index
        original_in_sample_idx = self._internal_loader.in_sample_idx
        
        for period in self.poos_periods:
            # Find the index position of the original in_sample_end
            try:
                end_pos = internal_index.get_loc(original_in_sample_end)
            except KeyError:
                # If exact match not found, find the closest date before in_sample_end
                mask = internal_index <= original_in_sample_end
                if not mask.any():
                    continue  # Skip this period if no valid dates
                end_pos = mask.sum() - 1
            
            # Calculate new in_sample_end (period steps back from original end)
            new_in_sample_pos = end_pos - period
            if new_in_sample_pos < 0:
                continue  # Skip if not enough data for this period
            
            new_in_sample_end = internal_index[new_in_sample_pos]
            
            # Create a copy of the internal loader with adjusted sample periods
            copied_internal_loader = copy.deepcopy(self._internal_loader)
            
            # Adjust the sample periods (indices will be automatically recalculated by property setters)
            copied_internal_loader.in_sample_end = new_in_sample_end
            copied_internal_loader.full_sample_end = original_in_sample_end
            
            # Clear cached scenario indices
            copied_internal_loader._clear_cached_indices()
            
            # Create a copy of the MEV loader
            copied_mev_loader = copy.deepcopy(self._mev_loader)
            
            # Create new DataManager with copied loaders
            # Suppress warnings since these are just copies for Walk Forward Testing
            with warnings.catch_warnings():
                warnings.simplefilter("ignore", UserWarning)
                poos_dm = DataManager(
                    internal_loader=copied_internal_loader,
                    mev_loader=copied_mev_loader,
                    poos_periods=self._poos_periods
                )
            
            # Copy all cached data to preserve modifications
            if self._internal_data_cache is not None:
                poos_dm._internal_data_cache = self._internal_data_cache.copy()
            
            if self._scen_internal_data_cache is not None:
                poos_dm._scen_internal_data_cache = {}
                for set_name, scen_dict in self._scen_internal_data_cache.items():
                    poos_dm._scen_internal_data_cache[set_name] = {}
                    for scen_name, df in scen_dict.items():
                        poos_dm._scen_internal_data_cache[set_name][scen_name] = df.copy()
            
            if self._model_mev_cache is not None:
                poos_dm._model_mev_cache = self._model_mev_cache.copy()
            
            if self._scen_mevs_cache is not None:
                poos_dm._scen_mevs_cache = {}
                for set_name, scen_dict in self._scen_mevs_cache.items():
                    poos_dm._scen_mevs_cache[set_name] = {}
                    for scen_name, df in scen_dict.items():
                        poos_dm._scen_mevs_cache[set_name][scen_name] = df.copy()
            
            # Copy other caches
            poos_dm._mev_cache = self._mev_cache.copy()
            poos_dm._scen_cache = {}
            for key, value in self._scen_cache.items():
                poos_dm._scen_cache[key] = value.copy()
            
            poos_dm._freq_cache = self._freq_cache
            
            poos_dms_dict[f'poos_dm_{period}'] = poos_dm
        
        return poos_dms_dict

    def update_var_map(self, updates: Dict[str, Dict[str, Optional[str]]]) -> None:
        """
        Update the variable mapping with new or modified variable codes.
        
        This method provides a convenient way to update variable mappings directly through
        the DataManager interface. It delegates to the underlying MEVLoader's
        update_mev_map method while preserving any cached MEV data that was modified
        through apply_to_mevs(). This can be used for both MEV and internal variables.
        
        For new variable codes, it's highly recommended to specify both 'type' and 'category'.
        Description is optional if you can remember what the variable code means.
        
        Parameters
        ----------
        updates : dict
            Dictionary where keys are variable codes and values are dictionaries
            containing the attributes to update. Supported attributes are:
            - 'type': Variable type (e.g., 'level', 'rate')
            - 'description': Human-readable description
            - 'category': Variable category (e.g., 'GDP', 'Job Market', 'Inflation')
            
            For existing variable codes, only the specified attributes will be updated;
            unspecified attributes will remain unchanged.
            
            For new variable codes, unspecified attributes will be set to None.
            
        Examples
        --------
        >>> # Typical workflow: add new MEV columns then update mapping
        >>> def add_custom_mev(mev_df, internal_df):
        ...     mev_df['CUSTOM_GDP'] = mev_df['GDP'] * 1.1  # Custom GDP calculation
        ...     return mev_df
        >>> dm.apply_to_mevs(add_custom_mev)
        >>> 
        >>> # Now update the mapping for the new variable
        >>> dm.update_var_map({
        ...     'CUSTOM_GDP': {
        ...         'type': 'level',
        ...         'description': 'Custom GDP Measure',
        ...         'category': 'GDP'
        ...     }
        ... })
        >>> 
        >>> # Both the new column and mapping are preserved
        >>> print('CUSTOM_GDP' in dm.model_mev.columns)  # True
        >>> print(dm.var_map['CUSTOM_GDP'])  # Shows the mapping info
        >>> 
        >>> # Update existing variable code (only specified attributes)
        >>> dm.update_var_map({
        ...     'GDP': {
        ...         'category': 'Economic Growth'  # Only update category
        ...         # type and description remain unchanged
        ...     }
        ... })
        >>> 
        >>> # Add internal variable to mapping
        >>> dm.update_var_map({
        ...     'balance': {
        ...         'type': 'level',
        ...         'description': 'Account Balance',
        ...         'category': 'Internal'
        ...     }
        ... })
        
        Notes
        -----
        - Changes are made to the MEVLoader's in-memory variable map
        - Cached MEV data is preserved, including any columns added via apply_to_mevs()
        - To persist mapping changes, you would need to update the Excel file manually
        - For new variable codes, 'type' and 'category' are highly recommended
        - Valid attributes: 'type', 'description', 'category'
        - Can be used for both MEV and internal variables
        
        See Also
        --------
        MEVLoader.update_mev_map : The underlying method that performs the update
        apply_to_mevs : Method for adding new MEV columns
        """
        # Delegate to the MEVLoader's update_mev_map method
        # This updates the mapping without affecting cached data
        self._mev_loader.update_mev_map(updates)<|MERGE_RESOLUTION|>--- conflicted
+++ resolved
@@ -1450,7 +1450,6 @@
         -------
         Optional[pandas.DataFrame]
             DataFrame listing interpolated variable names and their aggregation
-<<<<<<< HEAD
             methods (sourced from ``mev_type.xlsx``). Returns ``None`` if none of
             the provided variables are interpolated or if the internal data
             frequency is quarterly.
@@ -1459,15 +1458,7 @@
         -----
         The method prints a warning and displays a table of interpolated
         variables before returning the DataFrame.
-=======
-            methods. Returns ``None`` if none of the provided variables are
-            interpolated or if the internal data frequency is quarterly.
-
-        Notes
-        -----
-        The method prints a warning reminding users to verify aggregation
-        methods for interpolated series before returning the DataFrame.
->>>>>>> 44b09bc0
+
         """
 
         # Accept both raw variable names and TSFM objects
@@ -1490,7 +1481,6 @@
             col if col not in mth_cols else f"{col}_Q" for col in qtr_cols
         }
 
-<<<<<<< HEAD
         # Load aggregation information from mev_type.xlsx
         support_path = Path(__file__).resolve().parent / "support" / "mev_type.xlsx"
         try:
@@ -1499,38 +1489,27 @@
         except Exception:
             agg_map = {}
 
-=======
->>>>>>> 44b09bc0
         results: List[Dict[str, Any]] = []
         for name in var_names:
             # Only consider variables that both exist in model_mev and were
             # sourced from quarterly data (i.e., interpolated)
             if name in interpolated_cols and name in self.model_mev.columns:
-<<<<<<< HEAD
+
                 agg = agg_map.get(name)
                 if agg is None:
                     agg = agg_map.get(name.rstrip("_Q"))
-=======
-                agg = self.var_map.get(name, {}).get("aggregation")
->>>>>>> 44b09bc0
                 results.append({"variable": name, "aggregation": agg})
 
         if results:
             print(
                 "Please review the aggregation method for interpolated variables below. "
                 "Revise the aggregation column in the mev_type.xlsx under folder "
-<<<<<<< HEAD
                 "Technic-support if necessary.",
             )
             df = pd.DataFrame(results)
             print(df.to_string(index=False))
             print("")
             return df
-=======
-                "Technic-support if necessary."
-            )
-            return pd.DataFrame(results)
->>>>>>> 44b09bc0
         return None
 
     @property
