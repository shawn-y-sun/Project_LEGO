--- conflicted
+++ resolved
@@ -1477,25 +1477,12 @@
         interpolated_cols = {
             col if col not in mth_cols else f"{col}_Q" for col in qtr_cols
         }
-
-<<<<<<< HEAD
         # Retrieve aggregation information from the existing variable map
         var_map = self.var_map
-=======
-        # Load aggregation information from mev_type.xlsx
-        support_path = Path(__file__).resolve().parent / "support" / "mev_type.xlsx"
-        agg_map = (
-            pd.read_excel(support_path)
-            .set_index("mev_code")["aggregation"]
-            .to_dict()
-        )
->>>>>>> d470d21f
-
         results: List[Dict[str, Any]] = []
         for name in var_names:
             if name in interpolated_cols and name in self.model_mev.columns:
                 base = name[:-2] if name.endswith(("_Q", "_M")) else name
-<<<<<<< HEAD
                 agg = var_map.get(base, {}).get("aggregation")
                 results.append({"variable": name, "aggregation": agg})
 
@@ -1503,17 +1490,6 @@
             print("⚠️"
                 "Please review the aggregation method for interpolated variables below. "
                 "Revise the aggregation column in the mev_type.xlsx under folder Technic/support if necessary."
-=======
-                agg = agg_map.get(base)
-                results.append({"variable": name, "aggregation": agg})
-
-        if results:
-            warnings.warn(
-                "Please review the aggregation method for interpolated variables below. "
-                "Revise the aggregation column in the mev_type.xlsx under folder "
-                "Technic-support if necessary.",
-                UserWarning,
->>>>>>> d470d21f
             )
             return pd.DataFrame(results)
         return None
